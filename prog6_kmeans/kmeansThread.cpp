--- conflicted
+++ resolved
@@ -66,7 +66,6 @@
 /**
  * Assigns each data point to its "closest" cluster centroid.
  */
-<<<<<<< HEAD
 void computeAssignments(WorkerArgs *const args) {  
   int M_start = args->M * ((float) args->threadId/args->nThreads);
   int M_end = args->M * (((float) (args->threadId+1) /args->nThreads));
@@ -75,22 +74,6 @@
   for (int m = M_start; m < M_end; m++) {
     double minDist = 1e30;
     for (int k = args->start; k < args->end; k++) {
-=======
-void computeAssignments(WorkerArgs *const args) {
-  double startTime = CycleTimer::currentSeconds();
-  double *minDist = new double[args->M];
-  
-  // Initialize arrays
-  for (int m =0; m < args->M; m++) {
-    minDist[m] = 1e30;
-    args->clusterAssignments[m] = -1;
-  }
-
-  // Assign datapoints to closest centroids
-  double startTime2 = CycleTimer::currentSeconds();
-  for (int k = args->start; k < args->end; k++) {
-    for (int m = 0; m < args->M; m++) {
->>>>>>> ac081dc3
       double d = dist(&args->data[m * args->N],
                       &args->clusterCentroids[k * args->N], args->N);
       if (d < minDist) {
@@ -99,52 +82,6 @@
       }
     }
   }
-<<<<<<< HEAD
-=======
-  double endTime2 = CycleTimer::currentSeconds();
-  printf("[computeAssignments2]: %.3f ms\n", endTime2-startTime2);
-
-  free(minDist);
-  double endTime = CycleTimer::currentSeconds();
-  printf("[computeAssignments]: %.3f ms\n", endTime-startTime);
-}
-
-/**
- * Assigns each data point to its "closest" cluster centroid.
- */
-void computeAssignmentsThread(WorkerArgs *const args) {
-  double startTime = CycleTimer::currentSeconds();
-  double *minDist = new double[args->M];
-  
-  // Initialize arrays
-  for (int m =0; m < args->M; m++) {
-    minDist[m] = 1e30;
-    args->clusterAssignments[m] = -1;
-  }
-
-  // Assign datapoints to closest centroids
-  double startTime2 = CycleTimer::currentSeconds();
-  int M_start = args->M * ((float) args->threadId/args->nThreads);
-  int M_end = args->M * (((float) (args->threadId+1) /args->nThreads));
-  printf("Thread %d: M_start: %d, M_end: %d\n", args->threadId, M_start, M_end);
-  printf("%.3f\n", (((float) args->threadId)/ args->nThreads));
-  for (int k = args->start; k < args->end; k++) {
-    for (int m = M_start; m < M_end; m++) {
-      double d = dist(&args->data[m * args->N],
-                      &args->clusterCentroids[k * args->N], args->N);
-      if (d < minDist[m]) {
-        minDist[m] = d;
-        args->clusterAssignments[m] = k;
-      }
-    }
-  }
-  double endTime2 = CycleTimer::currentSeconds();
-  printf("[computeAssignmentsThreaded2]: Thread %d, %.3f ms\n", args->threadId, endTime2-startTime2);
-
-  free(minDist);
-  double endTime = CycleTimer::currentSeconds();
-  printf("[computeAssignmentsThreaded]: Thread %d, %.3f ms\n", args->threadId, endTime-startTime);
->>>>>>> ac081dc3
 }
 
 /**
@@ -259,7 +196,6 @@
 
   // The WorkerArgs array is used to pass inputs to and return output from
   // functions.
-<<<<<<< HEAD
   for (int i=0; i<numThreads; i++){
     argArray[i].data = data;
     argArray[i].clusterCentroids = clusterCentroids;
@@ -272,21 +208,6 @@
     argArray[i].threadId = i;
     argArray[i].start = 0;
     argArray[i].end = K;
-=======
-  // WorkerArgs args;
-  for (int i=0; i<numThreads; i++){
-    args[i].data = data;
-    args[i].clusterCentroids = clusterCentroids;
-    args[i].clusterAssignments = clusterAssignments;
-    args[i].currCost = currCost;
-    args[i].M = M;
-    args[i].N = N;
-    args[i].K = K;
-    args[i].start = 0;
-    args[i].end = K;
-    args[i].threadId = i;
-    args[i].nThreads = numThreads;
->>>>>>> ac081dc3
   }
 
   // Initialize arrays to track cost
@@ -303,7 +224,6 @@
       prevCost[k] = currCost[k];
     }
 
-<<<<<<< HEAD
     for (int i=1; i<numThreads; i++){
       workers[i] = std::thread(computeAssignments, &argArray[i]);
     }
@@ -316,32 +236,6 @@
 
     computeCentroids(&argArray[0]);
     computeCost(&argArray[0]);
-=======
-    // Setup args struct
-    // args.start = 0;
-    // args.end = K;
-    // args.nThreads = 1;
-    
-    for (int i=1; i<numThreads; i++) {
-        workers[i] = std::thread(computeAssignmentsThread, &args[i]);
-    }
-    
-    computeAssignmentsThread(&args[0]);
-
-    // join worker threads
-    for (int i=1; i<numThreads; i++) {
-        workers[i].join();
-    }
-
-    // for (int thread_id=1; thread_id < n_threads; thread_id++){
-    //   args.threadId = thread_id;
-    //   computeAssignmentsThread(&args);
-    // }
-    // args.threadId = 0;
-    // computeAssignmentsThread(&args);
-    computeCentroids(&args[0]);
-    computeCost(&args[0]);
->>>>>>> ac081dc3
 
     iter++;
   }
